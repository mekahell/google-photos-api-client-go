--- conflicted
+++ resolved
@@ -39,11 +39,7 @@
 		url:    uploadEndpoint,
 		resume: false,
 		store:  nil,
-<<<<<<< HEAD
-		log:    log.DefaultLogger(),
-=======
 		log:    &l,
->>>>>>> 955aa447
 	}
 
 	for _, opt := range options {
