--- conflicted
+++ resolved
@@ -18,11 +18,7 @@
 	})
 
 	t.Run("WithOptionLog", func(t *testing.T) {
-<<<<<<< HEAD
-		l := log.New(ioutil.Discard, "", 0)
-=======
 		l := log.NewDiscardLogger()
->>>>>>> 955aa447
 		_, err := NewUploader(c, WithLogger(l))
 		if err != nil {
 			t.Errorf("NewUploader error was not expected here: err=%s", err)
