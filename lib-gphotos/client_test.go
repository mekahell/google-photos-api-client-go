package gphotos_test

import (
	"net/http"
	"testing"
	"time"

	"golang.org/x/oauth2"

	gphotos "github.com/gphotosuploader/google-photos-api-client-go/lib-gphotos"
	"github.com/gphotosuploader/google-photos-api-client-go/lib-gphotos/internal/log"
	"github.com/gphotosuploader/google-photos-api-client-go/lib-gphotos/internal/uploader"
)

type mockUploadSessionStore struct{}

func (m *mockUploadSessionStore) Get(f string) []byte {
	return []byte(f)
}

func (m *mockUploadSessionStore) Set(f string, u []byte) {}

func (m *mockUploadSessionStore) Delete(f string) {}

func TestNewClientWithResumableUploads(t *testing.T) {
	c := http.DefaultClient
	store := &mockUploadSessionStore{}

	t.Run("EmptyHTTPClient", func(t *testing.T) {
		_, err := gphotos.NewClientWithResumableUploads(nil, store)
		if err == nil {
			t.Errorf("NewClientWithResumableUploads error was expected here")
		}
	})

	t.Run("WithNilUploadSessionStore", func(t *testing.T) {
		_, err := gphotos.NewClientWithResumableUploads(c, nil)
		if err != uploader.ErrNilStore {
			t.Errorf("NewClientWithResumableUploads - error was expected here: got=%s, want=%s", err, uploader.ErrNilStore)
		}
	})

	t.Run("WithoutOptions", func(t *testing.T) {
		got, err := gphotos.NewClientWithResumableUploads(c, store)
		if err != nil {
			t.Errorf("NewClientWithResumableUploads - error was not expected here: err=%s", err)
		}
		if got.Service == nil {
			t.Errorf("NewClientWithResumableUploads - Photos service was not created")
		}
	})

	t.Run("WithOptionLog", func(t *testing.T) {
<<<<<<< HEAD
		l := log.New(ioutil.Discard, "", 0)
=======
		l := log.NewDiscardLogger()
>>>>>>> 955aa447
		got, err := gphotos.NewClientWithResumableUploads(c, store, gphotos.WithLogger(l))
		if err != nil {
			t.Errorf("NewClientWithResumableUploads - error was not expected here: err=%s", err)
		}
		if got.Service == nil {
			t.Errorf("NewClientWithResumableUploads - Photos service was not created")
		}
	})
}

// DEPRECATED
func TestNewClient(t *testing.T) {
	want := http.DefaultClient

	t.Run("WithoutEmptyHTTPClient", func(t *testing.T) {
		_, err := gphotos.NewClient(nil)
		if err == nil {
			t.Errorf("error was expected here")
		}
	})

	t.Run("WithoutToken", func(t *testing.T) {
		got, err := gphotos.NewClient(want)
		if err != nil {
			t.Errorf("error was not expected here: err=%s", err)
		}

		if got.Service == nil {
			t.Errorf("Photos service was not created")
		}
	})

	t.Run("WithToken", func(t *testing.T) {
		tk := testOauthToken()
		got, err := gphotos.NewClient(want, &tk)
		if err != nil {
			t.Errorf("error was not expected here: err=%s", err)
		}

		if got.Service == nil {
			t.Errorf("Photos service was not created")
		}

		if *(got.Token()) != tk {
			t.Errorf("Token is different from expected")
		}
	})
}

// DEPRECATED
func TestClient_Token(t *testing.T) {
	c := http.DefaultClient

	t.Run("EmptyToken", func(t *testing.T) {
		got, err := gphotos.NewClient(c, nil)
		if err != nil {
			t.Errorf("error was not expected here: err=%s", err)
		}

		if got.Token() != nil {
			t.Errorf("Token should be nil: got:%v", got.Token())
		}
	})

	t.Run("ValidToken", func(t *testing.T) {
		tk := testOauthToken()
		got, err := gphotos.NewClient(c, &tk)
		if err != nil {
			t.Errorf("error was not expected here: err=%s", err)
		}

		if *(got.Token()) != tk {
			t.Errorf("Token is different from expected")
		}
	})
}

// DEPRECATED
func testOauthToken() oauth2.Token {
	return oauth2.Token{
		AccessToken:  "access-token",
		TokenType:    "token-type",
		RefreshToken: "refresh-token",
		Expiry:       time.Time{},
	}
}<|MERGE_RESOLUTION|>--- conflicted
+++ resolved
@@ -51,11 +51,7 @@
 	})
 
 	t.Run("WithOptionLog", func(t *testing.T) {
-<<<<<<< HEAD
-		l := log.New(ioutil.Discard, "", 0)
-=======
 		l := log.NewDiscardLogger()
->>>>>>> 955aa447
 		got, err := gphotos.NewClientWithResumableUploads(c, store, gphotos.WithLogger(l))
 		if err != nil {
 			t.Errorf("NewClientWithResumableUploads - error was not expected here: err=%s", err)
